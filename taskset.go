--- conflicted
+++ resolved
@@ -104,10 +104,7 @@
 	r := rand.New(rand.NewSource(time.Now().UnixNano()))
 	roll := r.Intn(ts.offset)
 	task := ts.GetTask(roll)
-<<<<<<< HEAD
 	task.Fn(context.Background())
-=======
-	task.Fn()
 }
 
 // roundRobinTask is used by SmoothRoundRobinTaskSet.
@@ -207,5 +204,4 @@
 	if task != nil {
 		task.Fn()
 	}
->>>>>>> 304ebd75
 }